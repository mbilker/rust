use rustc::hir;
use rustc::lint::*;
use rustc::middle::const_val::ConstVal;
use rustc::ty::{self, Ty};
use rustc::hir::def::Def;
use rustc::ty::subst::Substs;
use rustc_const_eval::ConstContext;
use std::borrow::Cow;
use std::fmt;
use syntax::ast;
use syntax::codemap::Span;
use utils::{get_trait_def_id, implements_trait, in_external_macro, in_macro, is_copy, is_self, is_self_ty,
            iter_input_pats, last_path_segment, match_def_path, match_path, match_qpath, match_trait_method,
            match_type, method_chain_args, return_ty, same_tys, single_segment_path, snippet, span_lint,
            span_lint_and_sugg, span_lint_and_then, span_note_and_lint, walk_ptrs_ty, walk_ptrs_ty_depth};
use utils::paths;
use utils::sugg;
use utils::const_to_u64;

#[derive(Clone)]
pub struct Pass;

/// **What it does:** Checks for `.unwrap()` calls on `Option`s.
///
/// **Why is this bad?** Usually it is better to handle the `None` case, or to
/// at least call `.expect(_)` with a more helpful message. Still, for a lot of
/// quick-and-dirty code, `unwrap` is a good choice, which is why this lint is
/// `Allow` by default.
///
/// **Known problems:** None.
///
/// **Example:**
/// ```rust
/// x.unwrap()
/// ```
declare_lint! {
    pub OPTION_UNWRAP_USED,
    Allow,
    "using `Option.unwrap()`, which should at least get a better message using `expect()`"
}

/// **What it does:** Checks for `.unwrap()` calls on `Result`s.
///
/// **Why is this bad?** `result.unwrap()` will let the thread panic on `Err`
/// values. Normally, you want to implement more sophisticated error handling,
/// and propagate errors upwards with `try!`.
///
/// Even if you want to panic on errors, not all `Error`s implement good
/// messages on display.  Therefore it may be beneficial to look at the places
/// where they may get displayed. Activate this lint to do just that.
///
/// **Known problems:** None.
///
/// **Example:**
/// ```rust
/// x.unwrap()
/// ```
declare_lint! {
    pub RESULT_UNWRAP_USED,
    Allow,
    "using `Result.unwrap()`, which might be better handled"
}

/// **What it does:** Checks for methods that should live in a trait
/// implementation of a `std` trait (see [llogiq's blog
/// post](http://llogiq.github.io/2015/07/30/traits.html) for further
/// information) instead of an inherent implementation.
///
/// **Why is this bad?** Implementing the traits improve ergonomics for users of
/// the code, often with very little cost. Also people seeing a `mul(...)`
/// method
/// may expect `*` to work equally, so you should have good reason to disappoint
/// them.
///
/// **Known problems:** None.
///
/// **Example:**
/// ```rust
/// struct X;
/// impl X {
///    fn add(&self, other: &X) -> X { .. }
/// }
/// ```
declare_lint! {
    pub SHOULD_IMPLEMENT_TRAIT,
    Warn,
    "defining a method that should be implementing a std trait"
}

/// **What it does:** Checks for methods with certain name prefixes and which
/// doesn't match how self is taken. The actual rules are:
///
/// |Prefix |`self` taken          |
/// |-------|----------------------|
/// |`as_`  |`&self` or `&mut self`|
/// |`from_`| none                 |
/// |`into_`|`self`                |
/// |`is_`  |`&self` or none       |
/// |`to_`  |`&self`               |
///
/// **Why is this bad?** Consistency breeds readability. If you follow the
/// conventions, your users won't be surprised that they, e.g., need to supply a
/// mutable reference to a `as_..` function.
///
/// **Known problems:** None.
///
/// **Example:**
/// ```rust
/// impl X {
///     fn as_str(self) -> &str { .. }
/// }
/// ```
declare_lint! {
    pub WRONG_SELF_CONVENTION,
    Warn,
    "defining a method named with an established prefix (like \"into_\") that takes \
     `self` with the wrong convention"
}

/// **What it does:** This is the same as
/// [`wrong_self_convention`](#wrong_self_convention), but for public items.
///
/// **Why is this bad?** See [`wrong_self_convention`](#wrong_self_convention).
///
/// **Known problems:** Actually *renaming* the function may break clients if
/// the function is part of the public interface. In that case, be mindful of
/// the stability guarantees you've given your users.
///
/// **Example:**
/// ```rust
/// impl X {
///     pub fn as_str(self) -> &str { .. }
/// }
/// ```
declare_lint! {
    pub WRONG_PUB_SELF_CONVENTION,
    Allow,
    "defining a public method named with an established prefix (like \"into_\") that takes \
     `self` with the wrong convention"
}

/// **What it does:** Checks for usage of `ok().expect(..)`.
///
/// **Why is this bad?** Because you usually call `expect()` on the `Result`
/// directly to get a better error message.
///
/// **Known problems:** None.
///
/// **Example:**
/// ```rust
/// x.ok().expect("why did I do this again?")
/// ```
declare_lint! {
    pub OK_EXPECT,
    Warn,
    "using `ok().expect()`, which gives worse error messages than \
     calling `expect` directly on the Result"
}

/// **What it does:** Checks for usage of `_.map(_).unwrap_or(_)`.
///
/// **Why is this bad?** Readability, this can be written more concisely as
/// `_.map_or(_, _)`.
///
/// **Known problems:** None.
///
/// **Example:**
/// ```rust
/// x.map(|a| a + 1).unwrap_or(0)
/// ```
declare_lint! {
    pub OPTION_MAP_UNWRAP_OR,
    Allow,
    "using `Option.map(f).unwrap_or(a)`, which is more succinctly expressed as \
     `map_or(a, f)`"
}

/// **What it does:** Checks for usage of `_.map(_).unwrap_or_else(_)`.
///
/// **Why is this bad?** Readability, this can be written more concisely as
/// `_.map_or_else(_, _)`.
///
/// **Known problems:** None.
///
/// **Example:**
/// ```rust
/// x.map(|a| a + 1).unwrap_or_else(some_function)
/// ```
declare_lint! {
    pub OPTION_MAP_UNWRAP_OR_ELSE,
    Allow,
    "using `Option.map(f).unwrap_or_else(g)`, which is more succinctly expressed as \
     `map_or_else(g, f)`"
}

/// **What it does:** Checks for usage of `_.map_or(None, _)`.
///
/// **Why is this bad?** Readability, this can be written more concisely as
/// `_.and_then(_)`.
///
/// **Known problems:** None.
///
/// **Example:**
/// ```rust
/// opt.map_or(None, |a| a + 1)
/// ```
declare_lint! {
    pub OPTION_MAP_OR_NONE,
    Warn,
    "using `Option.map_or(None, f)`, which is more succinctly expressed as \
     `and_then(f)`"
}

/// **What it does:** Checks for usage of `_.filter(_).next()`.
///
/// **Why is this bad?** Readability, this can be written more concisely as
/// `_.find(_)`.
///
/// **Known problems:** None.
///
/// **Example:**
/// ```rust
/// iter.filter(|x| x == 0).next()
/// ```
declare_lint! {
    pub FILTER_NEXT,
    Warn,
    "using `filter(p).next()`, which is more succinctly expressed as `.find(p)`"
}

/// **What it does:** Checks for usage of `_.filter(_).map(_)`,
/// `_.filter(_).flat_map(_)`, `_.filter_map(_).flat_map(_)` and similar.
///
/// **Why is this bad?** Readability, this can be written more concisely as a
/// single method call.
///
/// **Known problems:** Often requires a condition + Option/Iterator creation
/// inside the closure.
///
/// **Example:**
/// ```rust
/// iter.filter(|x| x == 0).map(|x| x * 2)
/// ```
declare_lint! {
    pub FILTER_MAP,
    Allow,
    "using combinations of `filter`, `map`, `filter_map` and `flat_map` which can \
     usually be written as a single method call"
}

/// **What it does:** Checks for an iterator search (such as `find()`,
/// `position()`, or `rposition()`) followed by a call to `is_some()`.
///
/// **Why is this bad?** Readability, this can be written more concisely as
/// `_.any(_)`.
///
/// **Known problems:** None.
///
/// **Example:**
/// ```rust
/// iter.find(|x| x == 0).is_some()
/// ```
declare_lint! {
    pub SEARCH_IS_SOME,
    Warn,
    "using an iterator search followed by `is_some()`, which is more succinctly \
     expressed as a call to `any()`"
}

/// **What it does:** Checks for usage of `.chars().next()` on a `str` to check
/// if it starts with a given char.
///
/// **Why is this bad?** Readability, this can be written more concisely as
/// `_.starts_with(_)`.
///
/// **Known problems:** None.
///
/// **Example:**
/// ```rust
/// name.chars().next() == Some('_')
/// ```
declare_lint! {
    pub CHARS_NEXT_CMP,
    Warn,
    "using `.chars().next()` to check if a string starts with a char"
}

/// **What it does:** Checks for calls to `.or(foo(..))`, `.unwrap_or(foo(..))`,
/// etc., and suggests to use `or_else`, `unwrap_or_else`, etc., or
/// `unwrap_or_default` instead.
///
/// **Why is this bad?** The function will always be called and potentially
/// allocate an object acting as the default.
///
/// **Known problems:** If the function has side-effects, not calling it will
/// change the semantic of the program, but you shouldn't rely on that anyway.
///
/// **Example:**
/// ```rust
/// foo.unwrap_or(String::new())
/// ```
/// this can instead be written:
/// ```rust
/// foo.unwrap_or_else(String::new)
/// ```
/// or
/// ```rust
/// foo.unwrap_or_default()
/// ```
declare_lint! {
    pub OR_FUN_CALL,
    Warn,
    "using any `*or` method with a function call, which suggests `*or_else`"
}

/// **What it does:** Checks for usage of `.clone()` on a `Copy` type.
///
/// **Why is this bad?** The only reason `Copy` types implement `Clone` is for
/// generics, not for using the `clone` method on a concrete type.
///
/// **Known problems:** None.
///
/// **Example:**
/// ```rust
/// 42u64.clone()
/// ```
declare_lint! {
    pub CLONE_ON_COPY,
    Warn,
    "using `clone` on a `Copy` type"
}

/// **What it does:** Checks for usage of `.clone()` on a ref-counted pointer,
/// (Rc, Arc, rc::Weak, or sync::Weak), and suggests calling Clone on
/// the corresponding trait instead.
///
/// **Why is this bad?**: Calling '.clone()' on an Rc, Arc, or Weak
/// can obscure the fact that only the pointer is being cloned, not the underlying
/// data.
///
/// **Example:**
/// ```rust
/// x.clone()
/// ```
declare_lint! {
    pub CLONE_ON_REF_PTR,
    Warn,
    "using 'clone' on a ref-counted pointer"
}

/// **What it does:** Checks for usage of `.clone()` on an `&&T`.
///
/// **Why is this bad?** Cloning an `&&T` copies the inner `&T`, instead of
/// cloning the underlying `T`.
///
/// **Known problems:** None.
///
/// **Example:**
/// ```rust
/// fn main() {
///    let x = vec![1];
///    let y = &&x;
///    let z = y.clone();
///    println!("{:p} {:p}",*y, z); // prints out the same pointer
/// }
/// ```
declare_lint! {
    pub CLONE_DOUBLE_REF,
    Warn,
    "using `clone` on `&&T`"
}

/// **What it does:** Checks for `new` not returning `Self`.
///
/// **Why is this bad?** As a convention, `new` methods are used to make a new
/// instance of a type.
///
/// **Known problems:** None.
///
/// **Example:**
/// ```rust
/// impl Foo {
///     fn new(..) -> NotAFoo {
///     }
/// }
/// ```
declare_lint! {
    pub NEW_RET_NO_SELF,
    Warn,
    "not returning `Self` in a `new` method"
}

/// **What it does:** Checks for string methods that receive a single-character
/// `str` as an argument, e.g. `_.split("x")`.
///
/// **Why is this bad?** Performing these methods using a `char` is faster than
/// using a `str`.
///
/// **Known problems:** Does not catch multi-byte unicode characters.
///
/// **Example:**
/// `_.split("x")` could be `_.split('x')
declare_lint! {
    pub SINGLE_CHAR_PATTERN,
    Warn,
    "using a single-character str where a char could be used, e.g. \
     `_.split(\"x\")`"
}

/// **What it does:** Checks for getting the inner pointer of a temporary
/// `CString`.
///
/// **Why is this bad?** The inner pointer of a `CString` is only valid as long
/// as the `CString` is alive.
///
/// **Known problems:** None.
///
/// **Example:**
/// ```rust,ignore
/// let c_str = CString::new("foo").unwrap().as_ptr();
/// unsafe {
/// call_some_ffi_func(c_str);
/// }
/// ```
/// Here `c_str` point to a freed address. The correct use would be:
/// ```rust,ignore
/// let c_str = CString::new("foo").unwrap();
/// unsafe {
///     call_some_ffi_func(c_str.as_ptr());
/// }
/// ```
declare_lint! {
    pub TEMPORARY_CSTRING_AS_PTR,
    Warn,
    "getting the inner pointer of a temporary `CString`"
}

/// **What it does:** Checks for use of `.iter().nth()` (and the related
/// `.iter_mut().nth()`) on standard library types with O(1) element access.
///
/// **Why is this bad?** `.get()` and `.get_mut()` are more efficient and more
/// readable.
///
/// **Known problems:** None.
///
/// **Example:**
/// ```rust
/// let some_vec = vec![0, 1, 2, 3];
/// let bad_vec = some_vec.iter().nth(3);
/// let bad_slice = &some_vec[..].iter().nth(3);
/// ```
/// The correct use would be:
/// ```rust
/// let some_vec = vec![0, 1, 2, 3];
/// let bad_vec = some_vec.get(3);
/// let bad_slice = &some_vec[..].get(3);
/// ```
declare_lint! {
    pub ITER_NTH,
    Warn,
    "using `.iter().nth()` on a standard library type with O(1) element access"
}

/// **What it does:** Checks for use of `.skip(x).next()` on iterators.
///
/// **Why is this bad?** `.nth(x)` is cleaner
///
/// **Known problems:** None.
///
/// **Example:**
/// ```rust
/// let some_vec = vec![0, 1, 2, 3];
/// let bad_vec = some_vec.iter().skip(3).next();
/// let bad_slice = &some_vec[..].iter().skip(3).next();
/// ```
/// The correct use would be:
/// ```rust
/// let some_vec = vec![0, 1, 2, 3];
/// let bad_vec = some_vec.iter().nth(3);
/// let bad_slice = &some_vec[..].iter().nth(3);
/// ```
declare_lint! {
    pub ITER_SKIP_NEXT,
    Warn,
    "using `.skip(x).next()` on an iterator"
}

/// **What it does:** Checks for use of `.get().unwrap()` (or
/// `.get_mut().unwrap`) on a standard library type which implements `Index`
///
/// **Why is this bad?** Using the Index trait (`[]`) is more clear and more
/// concise.
///
/// **Known problems:** None.
///
/// **Example:**
/// ```rust
/// let some_vec = vec![0, 1, 2, 3];
/// let last = some_vec.get(3).unwrap();
/// *some_vec.get_mut(0).unwrap() = 1;
/// ```
/// The correct use would be:
/// ```rust
/// let some_vec = vec![0, 1, 2, 3];
/// let last = some_vec[3];
/// some_vec[0] = 1;
/// ```
declare_lint! {
    pub GET_UNWRAP,
    Warn,
    "using `.get().unwrap()` or `.get_mut().unwrap()` when using `[]` would work instead"
}

/// **What it does:** Checks for the use of `.extend(s.chars())` where s is a
/// `&str` or `String`.
///
/// **Why is this bad?** `.push_str(s)` is clearer
///
/// **Known problems:** None.
///
/// **Example:**
/// ```rust
/// let abc = "abc";
/// let def = String::from("def");
/// let mut s = String::new();
/// s.extend(abc.chars());
/// s.extend(def.chars());
/// ```
/// The correct use would be:
/// ```rust
/// let abc = "abc";
/// let def = String::from("def");
/// let mut s = String::new();
/// s.push_str(abc);
/// s.push_str(&def));
/// ```
declare_lint! {
    pub STRING_EXTEND_CHARS,
    Warn,
    "using `x.extend(s.chars())` where s is a `&str` or `String`"
}

/// **What it does:** Checks for the use of `.cloned().collect()` on slice to
/// create a `Vec`.
///
/// **Why is this bad?** `.to_vec()` is clearer
///
/// **Known problems:** None.
///
/// **Example:**
/// ```rust
/// let s = [1,2,3,4,5];
/// let s2 : Vec<isize> = s[..].iter().cloned().collect();
/// ```
/// The better use would be:
/// ```rust
/// let s = [1,2,3,4,5];
/// let s2 : Vec<isize> = s.to_vec();
/// ```
declare_lint! {
    pub ITER_CLONED_COLLECT,
    Warn,
    "using `.cloned().collect()` on slice to create a `Vec`"
}

/// **What it does:** Checks for usage of `.chars().last()` or
/// `.chars().next_back()` on a `str` to check if it ends with a given char.
///
/// **Why is this bad?** Readability, this can be written more concisely as
/// `_.ends_with(_)`.
///
/// **Known problems:** None.
///
/// **Example:**
/// ```rust
/// name.chars().last() == Some('_') || name.chars().next_back() == Some('-')
/// ```
declare_lint! {
    pub CHARS_LAST_CMP,
    Warn,
    "using `.chars().last()` or `.chars().next_back()` to check if a string ends with a char"
}

/// **What it does:** Checks for usage of `.as_ref()` or `.as_mut()` where the
/// types before and after the call are the same.
///
/// **Why is this bad?** The call is unnecessary.
///
/// **Known problems:** None.
///
/// **Example:**
/// ```rust
/// let x: &[i32] = &[1,2,3,4,5];
/// do_stuff(x.as_ref());
/// ```
/// The correct use would be:
/// ```rust
/// let x: &[i32] = &[1,2,3,4,5];
/// do_stuff(x);
/// ```
declare_lint! {
    pub USELESS_ASREF,
    Warn,
    "using `as_ref` where the types before and after the call are the same"
}

impl LintPass for Pass {
    fn get_lints(&self) -> LintArray {
        lint_array!(
            OPTION_UNWRAP_USED,
            RESULT_UNWRAP_USED,
            SHOULD_IMPLEMENT_TRAIT,
            WRONG_SELF_CONVENTION,
            WRONG_PUB_SELF_CONVENTION,
            OK_EXPECT,
            OPTION_MAP_UNWRAP_OR,
            OPTION_MAP_UNWRAP_OR_ELSE,
            OPTION_MAP_OR_NONE,
            OR_FUN_CALL,
            CHARS_NEXT_CMP,
            CHARS_LAST_CMP,
            CLONE_ON_COPY,
            CLONE_ON_REF_PTR,
            CLONE_DOUBLE_REF,
            NEW_RET_NO_SELF,
            SINGLE_CHAR_PATTERN,
            SEARCH_IS_SOME,
            TEMPORARY_CSTRING_AS_PTR,
            FILTER_NEXT,
            FILTER_MAP,
            ITER_NTH,
            ITER_SKIP_NEXT,
            GET_UNWRAP,
            STRING_EXTEND_CHARS,
            ITER_CLONED_COLLECT,
            USELESS_ASREF)
    }
}

impl<'a, 'tcx> LateLintPass<'a, 'tcx> for Pass {
    #[allow(unused_attributes)]
    // ^ required because `cyclomatic_complexity` attribute shows up as unused
    #[cyclomatic_complexity = "30"]
    fn check_expr(&mut self, cx: &LateContext<'a, 'tcx>, expr: &'tcx hir::Expr) {
        if in_macro(expr.span) {
            return;
        }

        match expr.node {
            hir::ExprMethodCall(ref method_call, _, ref args) => {
                // Chain calls
                // GET_UNWRAP needs to be checked before general `UNWRAP` lints
                if let Some(arglists) = method_chain_args(expr, &["get", "unwrap"]) {
                    lint_get_unwrap(cx, expr, arglists[0], false);
                } else if let Some(arglists) = method_chain_args(expr, &["get_mut", "unwrap"]) {
                    lint_get_unwrap(cx, expr, arglists[0], true);
                } else if let Some(arglists) = method_chain_args(expr, &["unwrap"]) {
                    lint_unwrap(cx, expr, arglists[0]);
                } else if let Some(arglists) = method_chain_args(expr, &["ok", "expect"]) {
                    lint_ok_expect(cx, expr, arglists[0]);
                } else if let Some(arglists) = method_chain_args(expr, &["map", "unwrap_or"]) {
                    lint_map_unwrap_or(cx, expr, arglists[0], arglists[1]);
                } else if let Some(arglists) = method_chain_args(expr, &["map", "unwrap_or_else"]) {
                    lint_map_unwrap_or_else(cx, expr, arglists[0], arglists[1]);
                } else if let Some(arglists) = method_chain_args(expr, &["map_or"]) {
                    lint_map_or_none(cx, expr, arglists[0]);
                } else if let Some(arglists) = method_chain_args(expr, &["filter", "next"]) {
                    lint_filter_next(cx, expr, arglists[0]);
                } else if let Some(arglists) = method_chain_args(expr, &["filter", "map"]) {
                    lint_filter_map(cx, expr, arglists[0], arglists[1]);
                } else if let Some(arglists) = method_chain_args(expr, &["filter_map", "map"]) {
                    lint_filter_map_map(cx, expr, arglists[0], arglists[1]);
                } else if let Some(arglists) = method_chain_args(expr, &["filter", "flat_map"]) {
                    lint_filter_flat_map(cx, expr, arglists[0], arglists[1]);
                } else if let Some(arglists) = method_chain_args(expr, &["filter_map", "flat_map"]) {
                    lint_filter_map_flat_map(cx, expr, arglists[0], arglists[1]);
                } else if let Some(arglists) = method_chain_args(expr, &["find", "is_some"]) {
                    lint_search_is_some(cx, expr, "find", arglists[0], arglists[1]);
                } else if let Some(arglists) = method_chain_args(expr, &["position", "is_some"]) {
                    lint_search_is_some(cx, expr, "position", arglists[0], arglists[1]);
                } else if let Some(arglists) = method_chain_args(expr, &["rposition", "is_some"]) {
                    lint_search_is_some(cx, expr, "rposition", arglists[0], arglists[1]);
                } else if let Some(arglists) = method_chain_args(expr, &["extend"]) {
                    lint_extend(cx, expr, arglists[0]);
                } else if let Some(arglists) = method_chain_args(expr, &["unwrap", "as_ptr"]) {
                    lint_cstring_as_ptr(cx, expr, &arglists[0][0], &arglists[1][0]);
                } else if let Some(arglists) = method_chain_args(expr, &["iter", "nth"]) {
                    lint_iter_nth(cx, expr, arglists[0], false);
                } else if let Some(arglists) = method_chain_args(expr, &["iter_mut", "nth"]) {
                    lint_iter_nth(cx, expr, arglists[0], true);
                } else if method_chain_args(expr, &["skip", "next"]).is_some() {
                    lint_iter_skip_next(cx, expr);
                } else if let Some(arglists) = method_chain_args(expr, &["cloned", "collect"]) {
                    lint_iter_cloned_collect(cx, expr, arglists[0]);
                } else if let Some(arglists) = method_chain_args(expr, &["as_ref"]) {
                    lint_asref(cx, expr, "as_ref", arglists[0]);
                } else if let Some(arglists) = method_chain_args(expr, &["as_mut"]) {
                    lint_asref(cx, expr, "as_mut", arglists[0]);
                }

                lint_or_fun_call(cx, expr, &method_call.name.as_str(), args);

                let self_ty = cx.tables.expr_ty_adjusted(&args[0]);
                if args.len() == 1 && method_call.name == "clone" {
                    lint_clone_on_copy(cx, expr, &args[0], self_ty);
                    lint_clone_on_ref_ptr(cx, expr, &args[0]);
                }

                match self_ty.sty {
                    ty::TyRef(_, ty) if ty.ty.sty == ty::TyStr => for &(method, pos) in &PATTERN_METHODS {
                        if method_call.name == method && args.len() > pos {
                            lint_single_char_pattern(cx, expr, &args[pos]);
                        }
                    },
                    _ => (),
                }
            },
            hir::ExprBinary(op, ref lhs, ref rhs) if op.node == hir::BiEq || op.node == hir::BiNe => {
                let mut info = BinaryExprInfo {
                    expr: expr,
                    chain: lhs,
                    other: rhs,
                    eq: op.node == hir::BiEq,
                };
                lint_binary_expr_with_method_call(cx, &mut info);
            },
            _ => (),
        }
    }

    fn check_impl_item(&mut self, cx: &LateContext<'a, 'tcx>, implitem: &'tcx hir::ImplItem) {
        if in_external_macro(cx, implitem.span) {
            return;
        }
        let name = implitem.name;
        let parent = cx.tcx.hir.get_parent(implitem.id);
        let item = cx.tcx.hir.expect_item(parent);
<<<<<<< HEAD
        if_chain! {
            if let hir::ImplItemKind::Method(ref sig, id) = implitem.node;
            if let Some(first_arg_ty) = sig.decl.inputs.get(0);
            if let Some(first_arg) = iter_input_pats(&sig.decl, cx.tcx.hir.body(id)).next();
            if let hir::ItemImpl(_, _, _, _, None, ref self_ty, _) = item.node;
            then {
                // check missing trait implementations
                for &(method_name, n_args, self_kind, out_type, trait_name) in &TRAIT_METHODS {
                    if name == method_name &&
                       sig.decl.inputs.len() == n_args &&
                       out_type.matches(&sig.decl.output) &&
                       self_kind.matches(first_arg_ty, first_arg, self_ty, false, &sig.generics) {
                        span_lint(cx, SHOULD_IMPLEMENT_TRAIT, implitem.span, &format!(
                            "defining a method called `{}` on this type; consider implementing \
                             the `{}` trait or choosing a less ambiguous name", name, trait_name));
                    }
                }
    
                // check conventions w.r.t. conversion method names and predicates
                let def_id = cx.tcx.hir.local_def_id(item.id);
                let ty = cx.tcx.type_of(def_id);
                let is_copy = is_copy(cx, ty);
                for &(ref conv, self_kinds) in &CONVENTIONS {
                    if_chain! {
                        if conv.check(&name.as_str());
                        if !self_kinds.iter().any(|k| k.matches(first_arg_ty, first_arg, self_ty, is_copy, &sig.generics));
                        then {
                            let lint = if item.vis == hir::Visibility::Public {
                                WRONG_PUB_SELF_CONVENTION
                            } else {
                                WRONG_SELF_CONVENTION
                            };
                            span_lint(cx,
                                      lint,
                                      first_arg.pat.span,
                                      &format!("methods called `{}` usually take {}; consider choosing a less \
                                                ambiguous name",
                                               conv,
                                               &self_kinds.iter()
                                                          .map(|k| k.description())
                                                          .collect::<Vec<_>>()
                                                          .join(" or ")));
                        }
                    }
                }
    
                let ret_ty = return_ty(cx, implitem.id);
                if name == "new" &&
                   !ret_ty.walk().any(|t| same_tys(cx, t, ty)) {
=======
        if_let_chain! {[
            let hir::ImplItemKind::Method(ref sig, id) = implitem.node,
            let Some(first_arg_ty) = sig.decl.inputs.get(0),
            let Some(first_arg) = iter_input_pats(&sig.decl, cx.tcx.hir.body(id)).next(),
            let hir::ItemImpl(_, _, _, _, None, ref self_ty, _) = item.node,
        ], {
            // check missing trait implementations
            for &(method_name, n_args, self_kind, out_type, trait_name) in &TRAIT_METHODS {
                if name == method_name &&
                   sig.decl.inputs.len() == n_args &&
                   out_type.matches(&sig.decl.output) &&
                   self_kind.matches(first_arg_ty, first_arg, self_ty, false, &implitem.generics) {
                    span_lint(cx, SHOULD_IMPLEMENT_TRAIT, implitem.span, &format!(
                        "defining a method called `{}` on this type; consider implementing \
                         the `{}` trait or choosing a less ambiguous name", name, trait_name));
                }
            }

            // check conventions w.r.t. conversion method names and predicates
            let def_id = cx.tcx.hir.local_def_id(item.id);
            let ty = cx.tcx.type_of(def_id);
            let is_copy = is_copy(cx, ty);
            for &(ref conv, self_kinds) in &CONVENTIONS {
                if_let_chain! {[
                    conv.check(&name.as_str()),
                    !self_kinds.iter().any(|k| k.matches(first_arg_ty, first_arg, self_ty, is_copy, &implitem.generics)),
                ], {
                    let lint = if item.vis == hir::Visibility::Public {
                        WRONG_PUB_SELF_CONVENTION
                    } else {
                        WRONG_SELF_CONVENTION
                    };
>>>>>>> da14435e
                    span_lint(cx,
                              NEW_RET_NO_SELF,
                              implitem.span,
                              "methods called `new` usually return `Self`");
                }
            }
        }
    }
}

/// Checks for the `OR_FUN_CALL` lint.
fn lint_or_fun_call(cx: &LateContext, expr: &hir::Expr, name: &str, args: &[hir::Expr]) {
    /// Check for `unwrap_or(T::new())` or `unwrap_or(T::default())`.
    fn check_unwrap_or_default(
        cx: &LateContext,
        name: &str,
        fun: &hir::Expr,
        self_expr: &hir::Expr,
        arg: &hir::Expr,
        or_has_args: bool,
        span: Span,
    ) -> bool {
        if or_has_args {
            return false;
        }

        if name == "unwrap_or" {
            if let hir::ExprPath(ref qpath) = fun.node {
                let path = &*last_path_segment(qpath).name.as_str();

                if ["default", "new"].contains(&path) {
                    let arg_ty = cx.tables.expr_ty(arg);
                    let default_trait_id = if let Some(default_trait_id) = get_trait_def_id(cx, &paths::DEFAULT_TRAIT) {
                        default_trait_id
                    } else {
                        return false;
                    };

                    if implements_trait(cx, arg_ty, default_trait_id, &[]) {
                        span_lint_and_sugg(
                            cx,
                            OR_FUN_CALL,
                            span,
                            &format!("use of `{}` followed by a call to `{}`", name, path),
                            "try this",
                            format!("{}.unwrap_or_default()", snippet(cx, self_expr.span, "_")),
                        );
                        return true;
                    }
                }
            }
        }

        false
    }

    /// Check for `*or(foo())`.
    fn check_general_case(
        cx: &LateContext,
        name: &str,
        fun_span: Span,
        self_expr: &hir::Expr,
        arg: &hir::Expr,
        or_has_args: bool,
        span: Span,
    ) {
        // (path, fn_has_argument, methods, suffix)
        let know_types: &[(&[_], _, &[_], _)] = &[
            (&paths::BTREEMAP_ENTRY, false, &["or_insert"], "with"),
            (&paths::HASHMAP_ENTRY, false, &["or_insert"], "with"),
            (&paths::OPTION, false, &["map_or", "ok_or", "or", "unwrap_or"], "else"),
            (&paths::RESULT, true, &["or", "unwrap_or"], "else"),
        ];

        // early check if the name is one we care about
        if know_types.iter().all(|k| !k.2.contains(&name)) {
            return;
        }

        // don't lint for constant values
        // FIXME: can we `expect` here instead of match?
        let owner_def = cx.tcx.hir.get_parent_did(arg.id);
        let promotable = cx.tcx
            .rvalue_promotable_map(owner_def)
            [&arg.hir_id.local_id];
        if promotable {
            return;
        }

        let self_ty = cx.tables.expr_ty(self_expr);

        let (fn_has_arguments, poss, suffix) = if let Some(&(_, fn_has_arguments, poss, suffix)) =
            know_types.iter().find(|&&i| match_type(cx, self_ty, i.0))
        {
            (fn_has_arguments, poss, suffix)
        } else {
            return;
        };

        if !poss.contains(&name) {
            return;
        }

        let sugg: Cow<_> = match (fn_has_arguments, !or_has_args) {
            (true, _) => format!("|_| {}", snippet(cx, arg.span, "..")).into(),
            (false, false) => format!("|| {}", snippet(cx, arg.span, "..")).into(),
            (false, true) => snippet(cx, fun_span, ".."),
        };

        span_lint_and_sugg(
            cx,
            OR_FUN_CALL,
            span,
            &format!("use of `{}` followed by a function call", name),
            "try this",
            format!("{}.{}_{}({})", snippet(cx, self_expr.span, "_"), name, suffix, sugg),
        );
    }

    if args.len() == 2 {
        match args[1].node {
            hir::ExprCall(ref fun, ref or_args) => {
                let or_has_args = !or_args.is_empty();
                if !check_unwrap_or_default(cx, name, fun, &args[0], &args[1], or_has_args, expr.span) {
                    check_general_case(cx, name, fun.span, &args[0], &args[1], or_has_args, expr.span);
                }
            },
            hir::ExprMethodCall(_, span, ref or_args) => {
                check_general_case(cx, name, span, &args[0], &args[1], !or_args.is_empty(), expr.span)
            },
            _ => {},
        }
    }
}

/// Checks for the `CLONE_ON_COPY` lint.
fn lint_clone_on_copy(cx: &LateContext, expr: &hir::Expr, arg: &hir::Expr, arg_ty: Ty) {
    let ty = cx.tables.expr_ty(expr);
    if let ty::TyRef(_, ty::TypeAndMut { ty: inner, .. }) = arg_ty.sty {
        if let ty::TyRef(..) = inner.sty {
            span_lint_and_then(
                cx,
                CLONE_DOUBLE_REF,
                expr.span,
                "using `clone` on a double-reference; \
                 this will copy the reference instead of cloning the inner type",
                |db| if let Some(snip) = sugg::Sugg::hir_opt(cx, arg) {
                    db.span_suggestion(expr.span, "try dereferencing it", format!("({}).clone()", snip.deref()));
                },
            );
            return; // don't report clone_on_copy
        }
    }

    if is_copy(cx, ty) {
        span_lint_and_then(cx, CLONE_ON_COPY, expr.span, "using `clone` on a `Copy` type", |db| {
            if let Some(snip) = sugg::Sugg::hir_opt(cx, arg) {
                if let ty::TyRef(..) = cx.tables.expr_ty(arg).sty {
                    db.span_suggestion(expr.span, "try dereferencing it", format!("{}", snip.deref()));
                } else {
                    db.span_suggestion(expr.span, "try removing the `clone` call", format!("{}", snip));
                }
            }
        });
    }
}

fn lint_clone_on_ref_ptr(cx: &LateContext, expr: &hir::Expr, arg: &hir::Expr) {
    let (obj_ty, _) = walk_ptrs_ty_depth(cx.tables.expr_ty(arg));

    let caller_type = if match_type(cx, obj_ty, &paths::RC) {
        "Rc"
    } else if match_type(cx, obj_ty, &paths::ARC) {
        "Arc"
    } else if match_type(cx, obj_ty, &paths::WEAK_RC) || match_type(cx, obj_ty, &paths::WEAK_ARC) {
        "Weak"
    } else {
        return;
    };

    span_lint_and_sugg(
        cx,
        CLONE_ON_REF_PTR,
        expr.span,
        "using '.clone()' on a ref-counted pointer",
        "try this",
        format!("{}::clone(&{})",
            caller_type,
            snippet(cx, arg.span, "_")
        )
    );

}


fn lint_string_extend(cx: &LateContext, expr: &hir::Expr, args: &[hir::Expr]) {
    let arg = &args[1];
    if let Some(arglists) = method_chain_args(arg, &["chars"]) {
        let target = &arglists[0][0];
        let (self_ty, _) = walk_ptrs_ty_depth(cx.tables.expr_ty(target));
        let ref_str = if self_ty.sty == ty::TyStr {
            ""
        } else if match_type(cx, self_ty, &paths::STRING) {
            "&"
        } else {
            return;
        };

        span_lint_and_sugg(
            cx,
            STRING_EXTEND_CHARS,
            expr.span,
            "calling `.extend(_.chars())`",
            "try this",
            format!(
                "{}.push_str({}{})",
                snippet(cx, args[0].span, "_"),
                ref_str,
                snippet(cx, target.span, "_")
            ),
        );
    }
}

fn lint_extend(cx: &LateContext, expr: &hir::Expr, args: &[hir::Expr]) {
    let (obj_ty, _) = walk_ptrs_ty_depth(cx.tables.expr_ty(&args[0]));
    if match_type(cx, obj_ty, &paths::STRING) {
        lint_string_extend(cx, expr, args);
    }
}

fn lint_cstring_as_ptr(cx: &LateContext, expr: &hir::Expr, new: &hir::Expr, unwrap: &hir::Expr) {
    if_chain! {
        if let hir::ExprCall(ref fun, ref args) = new.node;
        if args.len() == 1;
        if let hir::ExprPath(ref path) = fun.node;
        if let Def::Method(did) = cx.tables.qpath_def(path, fun.hir_id);
        if match_def_path(cx.tcx, did, &paths::CSTRING_NEW);
        then {
            span_lint_and_then(cx, TEMPORARY_CSTRING_AS_PTR, expr.span,
                               "you are getting the inner pointer of a temporary `CString`",
                               |db| {
                                   db.note("that pointer will be invalid outside this expression");
                                   db.span_help(unwrap.span, "assign the `CString` to a variable to extend its lifetime");
                               });
        }
    }
}

fn lint_iter_cloned_collect(cx: &LateContext, expr: &hir::Expr, iter_args: &[hir::Expr]) {
    if match_type(cx, cx.tables.expr_ty(expr), &paths::VEC) &&
        derefs_to_slice(cx, &iter_args[0], cx.tables.expr_ty(&iter_args[0])).is_some()
    {
        span_lint(
            cx,
            ITER_CLONED_COLLECT,
            expr.span,
            "called `cloned().collect()` on a slice to create a `Vec`. Calling `to_vec()` is both faster and \
             more readable",
        );
    }
}

fn lint_iter_nth(cx: &LateContext, expr: &hir::Expr, iter_args: &[hir::Expr], is_mut: bool) {
    let mut_str = if is_mut { "_mut" } else { "" };
    let caller_type = if derefs_to_slice(cx, &iter_args[0], cx.tables.expr_ty(&iter_args[0])).is_some() {
        "slice"
    } else if match_type(cx, cx.tables.expr_ty(&iter_args[0]), &paths::VEC) {
        "Vec"
    } else if match_type(cx, cx.tables.expr_ty(&iter_args[0]), &paths::VEC_DEQUE) {
        "VecDeque"
    } else {
        return; // caller is not a type that we want to lint
    };

    span_lint(
        cx,
        ITER_NTH,
        expr.span,
        &format!(
            "called `.iter{0}().nth()` on a {1}. Calling `.get{0}()` is both faster and more readable",
            mut_str,
            caller_type
        ),
    );
}

fn lint_get_unwrap(cx: &LateContext, expr: &hir::Expr, get_args: &[hir::Expr], is_mut: bool) {
    // Note: we don't want to lint `get_mut().unwrap` for HashMap or BTreeMap,
    // because they do not implement `IndexMut`
    let expr_ty = cx.tables.expr_ty(&get_args[0]);
    let caller_type = if derefs_to_slice(cx, &get_args[0], expr_ty).is_some() {
        "slice"
    } else if match_type(cx, expr_ty, &paths::VEC) {
        "Vec"
    } else if match_type(cx, expr_ty, &paths::VEC_DEQUE) {
        "VecDeque"
    } else if !is_mut && match_type(cx, expr_ty, &paths::HASHMAP) {
        "HashMap"
    } else if !is_mut && match_type(cx, expr_ty, &paths::BTREEMAP) {
        "BTreeMap"
    } else {
        return; // caller is not a type that we want to lint
    };

    let mut_str = if is_mut { "_mut" } else { "" };
    let borrow_str = if is_mut { "&mut " } else { "&" };
    span_lint_and_sugg(
        cx,
        GET_UNWRAP,
        expr.span,
        &format!(
            "called `.get{0}().unwrap()` on a {1}. Using `[]` is more clear and more concise",
            mut_str,
            caller_type
        ),
        "try this",
        format!(
            "{}{}[{}]",
            borrow_str,
            snippet(cx, get_args[0].span, "_"),
            snippet(cx, get_args[1].span, "_")
        ),
    );
}

fn lint_iter_skip_next(cx: &LateContext, expr: &hir::Expr) {
    // lint if caller of skip is an Iterator
    if match_trait_method(cx, expr, &paths::ITERATOR) {
        span_lint(
            cx,
            ITER_SKIP_NEXT,
            expr.span,
            "called `skip(x).next()` on an iterator. This is more succinctly expressed by calling `nth(x)`",
        );
    }
}

fn derefs_to_slice(cx: &LateContext, expr: &hir::Expr, ty: Ty) -> Option<sugg::Sugg<'static>> {
    fn may_slice(cx: &LateContext, ty: Ty) -> bool {
        match ty.sty {
            ty::TySlice(_) => true,
            ty::TyAdt(def, _) if def.is_box() => may_slice(cx, ty.boxed_ty()),
            ty::TyAdt(..) => match_type(cx, ty, &paths::VEC),
            ty::TyArray(_, size) => const_to_u64(size) < 32,
            ty::TyRef(_, ty::TypeAndMut { ty: inner, .. }) => may_slice(cx, inner),
            _ => false,
        }
    }

    if let hir::ExprMethodCall(ref path, _, ref args) = expr.node {
        if path.name == "iter" && may_slice(cx, cx.tables.expr_ty(&args[0])) {
            sugg::Sugg::hir_opt(cx, &args[0]).map(|sugg| sugg.addr())
        } else {
            None
        }
    } else {
        match ty.sty {
            ty::TySlice(_) => sugg::Sugg::hir_opt(cx, expr),
            ty::TyAdt(def, _) if def.is_box() && may_slice(cx, ty.boxed_ty()) => sugg::Sugg::hir_opt(cx, expr),
            ty::TyRef(_, ty::TypeAndMut { ty: inner, .. }) => if may_slice(cx, inner) {
                sugg::Sugg::hir_opt(cx, expr)
            } else {
                None
            },
            _ => None,
        }
    }
}

/// lint use of `unwrap()` for `Option`s and `Result`s
fn lint_unwrap(cx: &LateContext, expr: &hir::Expr, unwrap_args: &[hir::Expr]) {
    let (obj_ty, _) = walk_ptrs_ty_depth(cx.tables.expr_ty(&unwrap_args[0]));

    let mess = if match_type(cx, obj_ty, &paths::OPTION) {
        Some((OPTION_UNWRAP_USED, "an Option", "None"))
    } else if match_type(cx, obj_ty, &paths::RESULT) {
        Some((RESULT_UNWRAP_USED, "a Result", "Err"))
    } else {
        None
    };

    if let Some((lint, kind, none_value)) = mess {
        span_lint(
            cx,
            lint,
            expr.span,
            &format!(
                "used unwrap() on {} value. If you don't want to handle the {} case gracefully, consider \
                 using expect() to provide a better panic \
                 message",
                kind,
                none_value
            ),
        );
    }
}

/// lint use of `ok().expect()` for `Result`s
fn lint_ok_expect(cx: &LateContext, expr: &hir::Expr, ok_args: &[hir::Expr]) {
    // lint if the caller of `ok()` is a `Result`
    if match_type(cx, cx.tables.expr_ty(&ok_args[0]), &paths::RESULT) {
        let result_type = cx.tables.expr_ty(&ok_args[0]);
        if let Some(error_type) = get_error_type(cx, result_type) {
            if has_debug_impl(error_type, cx) {
                span_lint(
                    cx,
                    OK_EXPECT,
                    expr.span,
                    "called `ok().expect()` on a Result value. You can call `expect` directly on the `Result`",
                );
            }
        }
    }
}

/// lint use of `map().unwrap_or()` for `Option`s
fn lint_map_unwrap_or(cx: &LateContext, expr: &hir::Expr, map_args: &[hir::Expr], unwrap_args: &[hir::Expr]) {
    // lint if the caller of `map()` is an `Option`
    if match_type(cx, cx.tables.expr_ty(&map_args[0]), &paths::OPTION) {
        // get snippets for args to map() and unwrap_or()
        let map_snippet = snippet(cx, map_args[1].span, "..");
        let unwrap_snippet = snippet(cx, unwrap_args[1].span, "..");
        // lint message
        // comparing the snippet from source to raw text ("None") below is safe
        // because we already have checked the type.
        let arg = if unwrap_snippet == "None" { "None" } else { "a" };
        let suggest = if unwrap_snippet == "None" { "and_then(f)" } else { "map_or(a, f)" };
        let msg = &format!(
            "called `map(f).unwrap_or({})` on an Option value. \
             This can be done more directly by calling `{}` instead",
            arg,
            suggest
        );
        // lint, with note if neither arg is > 1 line and both map() and
        // unwrap_or() have the same span
        let multiline = map_snippet.lines().count() > 1 || unwrap_snippet.lines().count() > 1;
        let same_span = map_args[1].span.ctxt() == unwrap_args[1].span.ctxt();
        if same_span && !multiline {
            let suggest = if unwrap_snippet == "None" {
                format!("and_then({})", map_snippet)
            } else {
                format!("map_or({}, {})", unwrap_snippet, map_snippet)
            };
            let note = format!(
                "replace `map({}).unwrap_or({})` with `{}`",
                map_snippet,
                unwrap_snippet,
                suggest
            );
            span_note_and_lint(cx, OPTION_MAP_UNWRAP_OR, expr.span, msg, expr.span, &note);
        } else if same_span && multiline {
            span_lint(cx, OPTION_MAP_UNWRAP_OR, expr.span, msg);
        };
    }
}

/// lint use of `map().unwrap_or_else()` for `Option`s
fn lint_map_unwrap_or_else<'a, 'tcx>(cx: &LateContext<'a, 'tcx>, expr: &'tcx hir::Expr, map_args: &'tcx [hir::Expr], unwrap_args: &'tcx [hir::Expr]) {
    // lint if the caller of `map()` is an `Option`
    if match_type(cx, cx.tables.expr_ty(&map_args[0]), &paths::OPTION) {
        // lint message
        let msg = "called `map(f).unwrap_or_else(g)` on an Option value. This can be done more directly by calling \
                   `map_or_else(g, f)` instead";
        // get snippets for args to map() and unwrap_or_else()
        let map_snippet = snippet(cx, map_args[1].span, "..");
        let unwrap_snippet = snippet(cx, unwrap_args[1].span, "..");
        // lint, with note if neither arg is > 1 line and both map() and
        // unwrap_or_else() have the same span
        let multiline = map_snippet.lines().count() > 1 || unwrap_snippet.lines().count() > 1;
        let same_span = map_args[1].span.ctxt() == unwrap_args[1].span.ctxt();
        if same_span && !multiline {
            span_note_and_lint(
                cx,
                OPTION_MAP_UNWRAP_OR_ELSE,
                expr.span,
                msg,
                expr.span,
                &format!(
                    "replace `map({0}).unwrap_or_else({1})` with `map_or_else({1}, {0})`",
                    map_snippet,
                    unwrap_snippet
                ),
            );
        } else if same_span && multiline {
            span_lint(cx, OPTION_MAP_UNWRAP_OR_ELSE, expr.span, msg);
        };
    }
}

/// lint use of `_.map_or(None, _)` for `Option`s
fn lint_map_or_none<'a, 'tcx>(cx: &LateContext<'a, 'tcx>, expr: &'tcx hir::Expr, map_or_args: &'tcx [hir::Expr]) {

    if match_type(cx, cx.tables.expr_ty(&map_or_args[0]), &paths::OPTION) {
        // check if the first non-self argument to map_or() is None
        let map_or_arg_is_none = if let hir::Expr_::ExprPath(ref qpath) = map_or_args[1].node {
            match_qpath(qpath, &paths::OPTION_NONE)
        } else {
            false
        };

        if map_or_arg_is_none {
            // lint message
            let msg = "called `map_or(None, f)` on an Option value. This can be done more directly by calling \
                       `and_then(f)` instead";
            let map_or_self_snippet = snippet(cx, map_or_args[0].span, "..");
            let map_or_func_snippet = snippet(cx, map_or_args[2].span, "..");
            let hint = format!("{0}.and_then({1})", map_or_self_snippet, map_or_func_snippet);
            span_lint_and_then(
                cx,
                OPTION_MAP_OR_NONE,
                expr.span,
                msg,
                |db| { db.span_suggestion(expr.span, "try using and_then instead", hint); },
            );
        }
    }
}

/// lint use of `filter().next()` for `Iterators`
fn lint_filter_next<'a, 'tcx>(cx: &LateContext<'a, 'tcx>, expr: &'tcx hir::Expr, filter_args: &'tcx [hir::Expr]) {
    // lint if caller of `.filter().next()` is an Iterator
    if match_trait_method(cx, expr, &paths::ITERATOR) {
        let msg = "called `filter(p).next()` on an `Iterator`. This is more succinctly expressed by calling \
                   `.find(p)` instead.";
        let filter_snippet = snippet(cx, filter_args[1].span, "..");
        if filter_snippet.lines().count() <= 1 {
            // add note if not multi-line
            span_note_and_lint(
                cx,
                FILTER_NEXT,
                expr.span,
                msg,
                expr.span,
                &format!("replace `filter({0}).next()` with `find({0})`", filter_snippet),
            );
        } else {
            span_lint(cx, FILTER_NEXT, expr.span, msg);
        }
    }
}

/// lint use of `filter().map()` for `Iterators`
fn lint_filter_map<'a, 'tcx>(cx: &LateContext<'a, 'tcx>, expr: &'tcx hir::Expr, _filter_args: &'tcx [hir::Expr], _map_args: &'tcx [hir::Expr]) {
    // lint if caller of `.filter().map()` is an Iterator
    if match_trait_method(cx, expr, &paths::ITERATOR) {
        let msg = "called `filter(p).map(q)` on an `Iterator`. \
                   This is more succinctly expressed by calling `.filter_map(..)` instead.";
        span_lint(cx, FILTER_MAP, expr.span, msg);
    }
}

/// lint use of `filter().map()` for `Iterators`
fn lint_filter_map_map<'a, 'tcx>(cx: &LateContext<'a, 'tcx>, expr: &'tcx hir::Expr, _filter_args: &'tcx [hir::Expr], _map_args: &'tcx [hir::Expr]) {
    // lint if caller of `.filter().map()` is an Iterator
    if match_trait_method(cx, expr, &paths::ITERATOR) {
        let msg = "called `filter_map(p).map(q)` on an `Iterator`. \
                   This is more succinctly expressed by only calling `.filter_map(..)` instead.";
        span_lint(cx, FILTER_MAP, expr.span, msg);
    }
}

/// lint use of `filter().flat_map()` for `Iterators`
fn lint_filter_flat_map<'a, 'tcx>(cx: &LateContext<'a, 'tcx>, expr: &'tcx hir::Expr, _filter_args: &'tcx [hir::Expr], _map_args: &'tcx [hir::Expr]) {
    // lint if caller of `.filter().flat_map()` is an Iterator
    if match_trait_method(cx, expr, &paths::ITERATOR) {
        let msg = "called `filter(p).flat_map(q)` on an `Iterator`. \
                   This is more succinctly expressed by calling `.flat_map(..)` \
                   and filtering by returning an empty Iterator.";
        span_lint(cx, FILTER_MAP, expr.span, msg);
    }
}

/// lint use of `filter_map().flat_map()` for `Iterators`
fn lint_filter_map_flat_map<'a, 'tcx>(cx: &LateContext<'a, 'tcx>, expr: &'tcx hir::Expr, _filter_args: &'tcx [hir::Expr], _map_args: &'tcx [hir::Expr]) {
    // lint if caller of `.filter_map().flat_map()` is an Iterator
    if match_trait_method(cx, expr, &paths::ITERATOR) {
        let msg = "called `filter_map(p).flat_map(q)` on an `Iterator`. \
                   This is more succinctly expressed by calling `.flat_map(..)` \
                   and filtering by returning an empty Iterator.";
        span_lint(cx, FILTER_MAP, expr.span, msg);
    }
}

/// lint searching an Iterator followed by `is_some()`
fn lint_search_is_some<'a, 'tcx>(
    cx: &LateContext<'a, 'tcx>,
    expr: &'tcx hir::Expr,
    search_method: &str,
    search_args: &'tcx [hir::Expr],
    is_some_args: &'tcx [hir::Expr],
) {
    // lint if caller of search is an Iterator
    if match_trait_method(cx, &is_some_args[0], &paths::ITERATOR) {
        let msg = format!(
            "called `is_some()` after searching an `Iterator` with {}. This is more succinctly \
             expressed by calling `any()`.",
            search_method
        );
        let search_snippet = snippet(cx, search_args[1].span, "..");
        if search_snippet.lines().count() <= 1 {
            // add note if not multi-line
            span_note_and_lint(
                cx,
                SEARCH_IS_SOME,
                expr.span,
                &msg,
                expr.span,
                &format!("replace `{0}({1}).is_some()` with `any({1})`", search_method, search_snippet),
            );
        } else {
            span_lint(cx, SEARCH_IS_SOME, expr.span, &msg);
        }
    }
}

/// Used for `lint_binary_expr_with_method_call`.
#[derive(Copy, Clone)]
struct BinaryExprInfo<'a> {
    expr: &'a hir::Expr,
    chain: &'a hir::Expr,
    other: &'a hir::Expr,
    eq: bool,
}

/// Checks for the `CHARS_NEXT_CMP` and `CHARS_LAST_CMP` lints.
fn lint_binary_expr_with_method_call<'a, 'tcx: 'a>(cx: &LateContext<'a, 'tcx>, info: &mut BinaryExprInfo) {
    macro_rules! lint_with_both_lhs_and_rhs {
        ($func:ident, $cx:expr, $info:ident) => {
            if !$func($cx, $info) {
                ::std::mem::swap(&mut $info.chain, &mut $info.other);
                if $func($cx, $info) {
                    return;
                }
            }
        }
    }

    lint_with_both_lhs_and_rhs!(lint_chars_next_cmp, cx, info);
    lint_with_both_lhs_and_rhs!(lint_chars_last_cmp, cx, info);
    lint_with_both_lhs_and_rhs!(lint_chars_next_cmp_with_unwrap, cx, info);
    lint_with_both_lhs_and_rhs!(lint_chars_last_cmp_with_unwrap, cx, info);
}

/// Wrapper fn for `CHARS_NEXT_CMP` and `CHARS_NEXT_CMP` lints.
fn lint_chars_cmp<'a, 'tcx>(cx: &LateContext<'a, 'tcx>, info: &BinaryExprInfo, chain_methods: &[&str], lint: &'static Lint, suggest: &str) -> bool {
    if_chain! {
        if let Some(args) = method_chain_args(info.chain, chain_methods);
        if let hir::ExprCall(ref fun, ref arg_char) = info.other.node;
        if arg_char.len() == 1;
        if let hir::ExprPath(ref qpath) = fun.node;
        if let Some(segment) = single_segment_path(qpath);
        if segment.name == "Some";
        then {
            let self_ty = walk_ptrs_ty(cx.tables.expr_ty_adjusted(&args[0][0]));
    
            if self_ty.sty != ty::TyStr {
                return false;
            }
    
            span_lint_and_sugg(cx,
                               lint,
                               info.expr.span,
                               &format!("you should use the `{}` method", suggest),
                               "like this",
                               format!("{}{}.{}({})",
                                       if info.eq { "" } else { "!" },
                                       snippet(cx, args[0][0].span, "_"),
                                       suggest,
                                       snippet(cx, arg_char[0].span, "_")));
    
            return true;
        }
    }

    false
}

/// Checks for the `CHARS_NEXT_CMP` lint.
fn lint_chars_next_cmp<'a, 'tcx>(cx: &LateContext<'a, 'tcx>, info: &BinaryExprInfo) -> bool {
    lint_chars_cmp(cx, info, &["chars", "next"], CHARS_NEXT_CMP, "starts_with")
}

/// Checks for the `CHARS_LAST_CMP` lint.
fn lint_chars_last_cmp<'a, 'tcx>(cx: &LateContext<'a, 'tcx>, info: &BinaryExprInfo) -> bool {
    if lint_chars_cmp(cx, info, &["chars", "last"], CHARS_NEXT_CMP, "ends_with") {
        true
    } else {
        lint_chars_cmp(cx, info, &["chars", "next_back"], CHARS_NEXT_CMP, "ends_with")
    }
}

/// Wrapper fn for `CHARS_NEXT_CMP` and `CHARS_LAST_CMP` lints with `unwrap()`.
fn lint_chars_cmp_with_unwrap<'a, 'tcx>(cx: &LateContext<'a, 'tcx>, info: &BinaryExprInfo, chain_methods: &[&str], lint: &'static Lint, suggest: &str) -> bool {
    if_chain! {
        if let Some(args) = method_chain_args(info.chain, chain_methods);
        if let hir::ExprLit(ref lit) = info.other.node;
        if let ast::LitKind::Char(c) = lit.node;
        then {
            span_lint_and_sugg(
                cx,
                lint,
                info.expr.span,
                &format!("you should use the `{}` method", suggest),
                "like this",
                format!("{}{}.{}('{}')",
                        if info.eq { "" } else { "!" },
                        snippet(cx, args[0][0].span, "_"),
                        suggest,
                        c)
            );
    
            return true;
        }
    }

    false
}

/// Checks for the `CHARS_NEXT_CMP` lint with `unwrap()`.
fn lint_chars_next_cmp_with_unwrap<'a, 'tcx>(cx: &LateContext<'a, 'tcx>, info: &BinaryExprInfo) -> bool {
    lint_chars_cmp_with_unwrap(cx, info, &["chars", "next", "unwrap"], CHARS_NEXT_CMP, "starts_with")
}

/// Checks for the `CHARS_LAST_CMP` lint with `unwrap()`.
fn lint_chars_last_cmp_with_unwrap<'a, 'tcx>(cx: &LateContext<'a, 'tcx>, info: &BinaryExprInfo) -> bool {
    if lint_chars_cmp_with_unwrap(cx, info, &["chars", "last", "unwrap"], CHARS_LAST_CMP, "ends_with") {
        true
    } else {
        lint_chars_cmp_with_unwrap(cx, info, &["chars", "next_back", "unwrap"], CHARS_LAST_CMP, "ends_with")
    }
}

/// lint for length-1 `str`s for methods in `PATTERN_METHODS`
fn lint_single_char_pattern<'a, 'tcx>(cx: &LateContext<'a, 'tcx>, expr: &'tcx hir::Expr, arg: &'tcx hir::Expr) {
    let parent_item = cx.tcx.hir.get_parent(arg.id);
    let parent_def_id = cx.tcx.hir.local_def_id(parent_item);
    let substs = Substs::identity_for_item(cx.tcx, parent_def_id);
    if let Ok(&ty::Const { val: ConstVal::Str(r), .. }) = ConstContext::new(cx.tcx, cx.param_env.and(substs), cx.tables).eval(arg) {
        if r.len() == 1 {
            let hint = snippet(cx, expr.span, "..").replace(&format!("\"{}\"", r), &format!("'{}'", r));
            span_lint_and_then(
                cx,
                SINGLE_CHAR_PATTERN,
                arg.span,
                "single-character string constant used as pattern",
                |db| { db.span_suggestion(expr.span, "try using a char instead", hint); },
            );
        }
    }
}

/// Checks for the `USELESS_ASREF` lint.
fn lint_asref(cx: &LateContext, expr: &hir::Expr, call_name: &str, as_ref_args: &[hir::Expr]) {
    // when we get here, we've already checked that the call name is "as_ref" or "as_mut"
    // check if the call is to the actual `AsRef` or `AsMut` trait
    if match_trait_method(cx, expr, &paths::ASREF_TRAIT) || match_trait_method(cx, expr, &paths::ASMUT_TRAIT) {
        // check if the type after `as_ref` or `as_mut` is the same as before
        let recvr = &as_ref_args[0];
        let rcv_ty = cx.tables.expr_ty(recvr);
        let res_ty = cx.tables.expr_ty(expr);
        let (base_res_ty, res_depth) = walk_ptrs_ty_depth(res_ty);
        let (base_rcv_ty, rcv_depth) = walk_ptrs_ty_depth(rcv_ty);
        if base_rcv_ty == base_res_ty && rcv_depth >= res_depth {
            span_lint_and_sugg(
                cx,
                USELESS_ASREF,
                expr.span,
                &format!("this call to `{}` does nothing", call_name),
                "try this",
                snippet(cx, recvr.span, "_").into_owned(),
            );
        }
    }
}

/// Given a `Result<T, E>` type, return its error type (`E`).
fn get_error_type<'a>(cx: &LateContext, ty: Ty<'a>) -> Option<Ty<'a>> {
    if let ty::TyAdt(_, substs) = ty.sty {
        if match_type(cx, ty, &paths::RESULT) {
            substs.types().nth(1)
        } else {
            None
        }
    } else {
        None
    }
}

/// This checks whether a given type is known to implement Debug.
fn has_debug_impl<'a, 'b>(ty: Ty<'a>, cx: &LateContext<'b, 'a>) -> bool {
    match cx.tcx.lang_items().debug_trait() {
        Some(debug) => implements_trait(cx, ty, debug, &[]),
        None => false,
    }
}

enum Convention {
    Eq(&'static str),
    StartsWith(&'static str),
}

#[cfg_attr(rustfmt, rustfmt_skip)]
const CONVENTIONS: [(Convention, &[SelfKind]); 6] = [
    (Convention::Eq("new"), &[SelfKind::No]),
    (Convention::StartsWith("as_"), &[SelfKind::Ref, SelfKind::RefMut]),
    (Convention::StartsWith("from_"), &[SelfKind::No]),
    (Convention::StartsWith("into_"), &[SelfKind::Value]),
    (Convention::StartsWith("is_"), &[SelfKind::Ref, SelfKind::No]),
    (Convention::StartsWith("to_"), &[SelfKind::Ref]),
];

#[cfg_attr(rustfmt, rustfmt_skip)]
const TRAIT_METHODS: [(&str, usize, SelfKind, OutType, &str); 30] = [
    ("add", 2, SelfKind::Value, OutType::Any, "std::ops::Add"),
    ("as_mut", 1, SelfKind::RefMut, OutType::Ref, "std::convert::AsMut"),
    ("as_ref", 1, SelfKind::Ref, OutType::Ref, "std::convert::AsRef"),
    ("bitand", 2, SelfKind::Value, OutType::Any, "std::ops::BitAnd"),
    ("bitor", 2, SelfKind::Value, OutType::Any, "std::ops::BitOr"),
    ("bitxor", 2, SelfKind::Value, OutType::Any, "std::ops::BitXor"),
    ("borrow", 1, SelfKind::Ref, OutType::Ref, "std::borrow::Borrow"),
    ("borrow_mut", 1, SelfKind::RefMut, OutType::Ref, "std::borrow::BorrowMut"),
    ("clone", 1, SelfKind::Ref, OutType::Any, "std::clone::Clone"),
    ("cmp", 2, SelfKind::Ref, OutType::Any, "std::cmp::Ord"),
    ("default", 0, SelfKind::No, OutType::Any, "std::default::Default"),
    ("deref", 1, SelfKind::Ref, OutType::Ref, "std::ops::Deref"),
    ("deref_mut", 1, SelfKind::RefMut, OutType::Ref, "std::ops::DerefMut"),
    ("div", 2, SelfKind::Value, OutType::Any, "std::ops::Div"),
    ("drop", 1, SelfKind::RefMut, OutType::Unit, "std::ops::Drop"),
    ("eq", 2, SelfKind::Ref, OutType::Bool, "std::cmp::PartialEq"),
    ("from_iter", 1, SelfKind::No, OutType::Any, "std::iter::FromIterator"),
    ("from_str", 1, SelfKind::No, OutType::Any, "std::str::FromStr"),
    ("hash", 2, SelfKind::Ref, OutType::Unit, "std::hash::Hash"),
    ("index", 2, SelfKind::Ref, OutType::Ref, "std::ops::Index"),
    ("index_mut", 2, SelfKind::RefMut, OutType::Ref, "std::ops::IndexMut"),
    ("into_iter", 1, SelfKind::Value, OutType::Any, "std::iter::IntoIterator"),
    ("mul", 2, SelfKind::Value, OutType::Any, "std::ops::Mul"),
    ("neg", 1, SelfKind::Value, OutType::Any, "std::ops::Neg"),
    ("next", 1, SelfKind::RefMut, OutType::Any, "std::iter::Iterator"),
    ("not", 1, SelfKind::Value, OutType::Any, "std::ops::Not"),
    ("rem", 2, SelfKind::Value, OutType::Any, "std::ops::Rem"),
    ("shl", 2, SelfKind::Value, OutType::Any, "std::ops::Shl"),
    ("shr", 2, SelfKind::Value, OutType::Any, "std::ops::Shr"),
    ("sub", 2, SelfKind::Value, OutType::Any, "std::ops::Sub"),
];

#[cfg_attr(rustfmt, rustfmt_skip)]
const PATTERN_METHODS: [(&str, usize); 17] = [
    ("contains", 1),
    ("starts_with", 1),
    ("ends_with", 1),
    ("find", 1),
    ("rfind", 1),
    ("split", 1),
    ("rsplit", 1),
    ("split_terminator", 1),
    ("rsplit_terminator", 1),
    ("splitn", 2),
    ("rsplitn", 2),
    ("matches", 1),
    ("rmatches", 1),
    ("match_indices", 1),
    ("rmatch_indices", 1),
    ("trim_left_matches", 1),
    ("trim_right_matches", 1),
];


#[derive(Clone, Copy, PartialEq, Debug)]
enum SelfKind {
    Value,
    Ref,
    RefMut,
    No,
}

impl SelfKind {
    fn matches(
        self,
        ty: &hir::Ty,
        arg: &hir::Arg,
        self_ty: &hir::Ty,
        allow_value_for_ref: bool,
        generics: &hir::Generics,
    ) -> bool {
        // Self types in the HIR are desugared to explicit self types. So it will
        // always be `self:
        // SomeType`,
        // where SomeType can be `Self` or an explicit impl self type (e.g. `Foo` if
        // the impl is on `Foo`)
        // Thus, we only need to test equality against the impl self type or if it is
        // an explicit
        // `Self`. Furthermore, the only possible types for `self: ` are `&Self`,
        // `Self`, `&mut Self`,
        // and `Box<Self>`, including the equivalent types with `Foo`.

        let is_actually_self = |ty| is_self_ty(ty) || ty == self_ty;
        if is_self(arg) {
            match self {
                SelfKind::Value => is_actually_self(ty),
                SelfKind::Ref | SelfKind::RefMut => {
                    if allow_value_for_ref && is_actually_self(ty) {
                        return true;
                    }
                    match ty.node {
                        hir::TyRptr(_, ref mt_ty) => {
                            let mutability_match = if self == SelfKind::Ref {
                                mt_ty.mutbl == hir::MutImmutable
                            } else {
                                mt_ty.mutbl == hir::MutMutable
                            };
                            is_actually_self(&mt_ty.ty) && mutability_match
                        },
                        _ => false,
                    }
                },
                _ => false,
            }
        } else {
            match self {
                SelfKind::Value => false,
                SelfKind::Ref => is_as_ref_or_mut_trait(ty, self_ty, generics, &paths::ASREF_TRAIT),
                SelfKind::RefMut => is_as_ref_or_mut_trait(ty, self_ty, generics, &paths::ASMUT_TRAIT),
                SelfKind::No => true,
            }
        }
    }

    fn description(&self) -> &'static str {
        match *self {
            SelfKind::Value => "self by value",
            SelfKind::Ref => "self by reference",
            SelfKind::RefMut => "self by mutable reference",
            SelfKind::No => "no self",
        }
    }
}

fn is_as_ref_or_mut_trait(ty: &hir::Ty, self_ty: &hir::Ty, generics: &hir::Generics, name: &[&str]) -> bool {
    single_segment_ty(ty).map_or(false, |seg| {
        generics.ty_params.iter().any(|param| {
            param.name == seg.name &&
                param
                    .bounds
                    .iter()
                    .any(|bound| if let hir::TyParamBound::TraitTyParamBound(ref ptr, ..) = *bound {
                        let path = &ptr.trait_ref.path;
                        match_path(path, name) &&
                            path.segments
                                .last()
                                .map_or(false, |s| {
                                    if let Some(ref params) = s.parameters {
                                        if params.parenthesized {
                                            false
                                        } else {
                                            params.types.len() == 1 &&
                                                (is_self_ty(&params.types[0])
                                                  || is_ty(&*params.types[0], self_ty))
                                        }
                                    } else {
                                        false
                                    }
                                })
                    } else {
                        false
                    })
        })
    })
}

fn is_ty(ty: &hir::Ty, self_ty: &hir::Ty) -> bool {
    match (&ty.node, &self_ty.node) {
        (
            &hir::TyPath(hir::QPath::Resolved(_, ref ty_path)),
            &hir::TyPath(hir::QPath::Resolved(_, ref self_ty_path)),
        ) => ty_path
            .segments
            .iter()
            .map(|seg| seg.name)
            .eq(self_ty_path.segments.iter().map(|seg| seg.name)),
        _ => false,
    }
}

fn single_segment_ty(ty: &hir::Ty) -> Option<&hir::PathSegment> {
    if let hir::TyPath(ref path) = ty.node {
        single_segment_path(path)
    } else {
        None
    }
}

impl Convention {
    fn check(&self, other: &str) -> bool {
        match *self {
            Convention::Eq(this) => this == other,
            Convention::StartsWith(this) => other.starts_with(this) && this != other,
        }
    }
}

impl fmt::Display for Convention {
    fn fmt(&self, f: &mut fmt::Formatter) -> Result<(), fmt::Error> {
        match *self {
            Convention::Eq(this) => this.fmt(f),
            Convention::StartsWith(this) => this.fmt(f).and_then(|_| '*'.fmt(f)),
        }
    }
}

#[derive(Clone, Copy)]
enum OutType {
    Unit,
    Bool,
    Any,
    Ref,
}

impl OutType {
    fn matches(&self, ty: &hir::FunctionRetTy) -> bool {
        match (self, ty) {
            (&OutType::Unit, &hir::DefaultReturn(_)) => true,
            (&OutType::Unit, &hir::Return(ref ty)) if ty.node == hir::TyTup(vec![].into()) => true,
            (&OutType::Bool, &hir::Return(ref ty)) if is_bool(ty) => true,
            (&OutType::Any, &hir::Return(ref ty)) if ty.node != hir::TyTup(vec![].into()) => true,
            (&OutType::Ref, &hir::Return(ref ty)) => matches!(ty.node, hir::TyRptr(_, _)),
            _ => false,
        }
    }
}

fn is_bool(ty: &hir::Ty) -> bool {
    if let hir::TyPath(ref p) = ty.node {
        match_qpath(p, &["bool"])
    } else {
        false
    }
}<|MERGE_RESOLUTION|>--- conflicted
+++ resolved
@@ -735,7 +735,6 @@
         let name = implitem.name;
         let parent = cx.tcx.hir.get_parent(implitem.id);
         let item = cx.tcx.hir.expect_item(parent);
-<<<<<<< HEAD
         if_chain! {
             if let hir::ImplItemKind::Method(ref sig, id) = implitem.node;
             if let Some(first_arg_ty) = sig.decl.inputs.get(0);
@@ -747,7 +746,7 @@
                     if name == method_name &&
                        sig.decl.inputs.len() == n_args &&
                        out_type.matches(&sig.decl.output) &&
-                       self_kind.matches(first_arg_ty, first_arg, self_ty, false, &sig.generics) {
+                       self_kind.matches(first_arg_ty, first_arg, self_ty, false, &implitem.generics) {
                         span_lint(cx, SHOULD_IMPLEMENT_TRAIT, implitem.span, &format!(
                             "defining a method called `{}` on this type; consider implementing \
                              the `{}` trait or choosing a less ambiguous name", name, trait_name));
@@ -761,7 +760,7 @@
                 for &(ref conv, self_kinds) in &CONVENTIONS {
                     if_chain! {
                         if conv.check(&name.as_str());
-                        if !self_kinds.iter().any(|k| k.matches(first_arg_ty, first_arg, self_ty, is_copy, &sig.generics));
+                        if !self_kinds.iter().any(|k| k.matches(first_arg_ty, first_arg, self_ty, is_copy, &implitem.generics));
                         then {
                             let lint = if item.vis == hir::Visibility::Public {
                                 WRONG_PUB_SELF_CONVENTION
@@ -785,40 +784,6 @@
                 let ret_ty = return_ty(cx, implitem.id);
                 if name == "new" &&
                    !ret_ty.walk().any(|t| same_tys(cx, t, ty)) {
-=======
-        if_let_chain! {[
-            let hir::ImplItemKind::Method(ref sig, id) = implitem.node,
-            let Some(first_arg_ty) = sig.decl.inputs.get(0),
-            let Some(first_arg) = iter_input_pats(&sig.decl, cx.tcx.hir.body(id)).next(),
-            let hir::ItemImpl(_, _, _, _, None, ref self_ty, _) = item.node,
-        ], {
-            // check missing trait implementations
-            for &(method_name, n_args, self_kind, out_type, trait_name) in &TRAIT_METHODS {
-                if name == method_name &&
-                   sig.decl.inputs.len() == n_args &&
-                   out_type.matches(&sig.decl.output) &&
-                   self_kind.matches(first_arg_ty, first_arg, self_ty, false, &implitem.generics) {
-                    span_lint(cx, SHOULD_IMPLEMENT_TRAIT, implitem.span, &format!(
-                        "defining a method called `{}` on this type; consider implementing \
-                         the `{}` trait or choosing a less ambiguous name", name, trait_name));
-                }
-            }
-
-            // check conventions w.r.t. conversion method names and predicates
-            let def_id = cx.tcx.hir.local_def_id(item.id);
-            let ty = cx.tcx.type_of(def_id);
-            let is_copy = is_copy(cx, ty);
-            for &(ref conv, self_kinds) in &CONVENTIONS {
-                if_let_chain! {[
-                    conv.check(&name.as_str()),
-                    !self_kinds.iter().any(|k| k.matches(first_arg_ty, first_arg, self_ty, is_copy, &implitem.generics)),
-                ], {
-                    let lint = if item.vis == hir::Visibility::Public {
-                        WRONG_PUB_SELF_CONVENTION
-                    } else {
-                        WRONG_SELF_CONVENTION
-                    };
->>>>>>> da14435e
                     span_lint(cx,
                               NEW_RET_NO_SELF,
                               implitem.span,
