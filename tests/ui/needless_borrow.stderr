error: this expression creates a reference which is immediately dereferenced by the compiler
  --> tests/ui/needless_borrow.rs:15:15
   |
LL |     let _ = x(&&a); // warn
   |               ^^^ help: change this to: `&a`
   |
   = note: `-D clippy::needless-borrow` implied by `-D warnings`
   = help: to override `-D warnings` add `#[allow(clippy::needless_borrow)]`

error: this expression creates a reference which is immediately dereferenced by the compiler
  --> tests/ui/needless_borrow.rs:19:13
   |
LL |     mut_ref(&mut &mut b); // warn
   |             ^^^^^^^^^^^ help: change this to: `&mut b`

error: this expression creates a reference which is immediately dereferenced by the compiler
  --> tests/ui/needless_borrow.rs:31:13
   |
LL |             &&a
   |             ^^^ help: change this to: `&a`

error: this expression creates a reference which is immediately dereferenced by the compiler
  --> tests/ui/needless_borrow.rs:33:15
   |
LL |         46 => &&a,
   |               ^^^ help: change this to: `&a`

error: this expression creates a reference which is immediately dereferenced by the compiler
  --> tests/ui/needless_borrow.rs:39:27
   |
LL |                     break &ref_a;
   |                           ^^^^^^ help: change this to: `ref_a`

error: this expression creates a reference which is immediately dereferenced by the compiler
  --> tests/ui/needless_borrow.rs:46:15
   |
LL |     let _ = x(&&&a);
   |               ^^^^ help: change this to: `&a`

error: this expression creates a reference which is immediately dereferenced by the compiler
  --> tests/ui/needless_borrow.rs:47:15
   |
LL |     let _ = x(&mut &&a);
   |               ^^^^^^^^ help: change this to: `&a`

error: this expression creates a reference which is immediately dereferenced by the compiler
  --> tests/ui/needless_borrow.rs:48:15
   |
LL |     let _ = x(&&&mut b);
   |               ^^^^^^^^ help: change this to: `&mut b`

error: this expression creates a reference which is immediately dereferenced by the compiler
  --> tests/ui/needless_borrow.rs:49:15
   |
LL |     let _ = x(&&ref_a);
   |               ^^^^^^^ help: change this to: `ref_a`

error: this expression creates a reference which is immediately dereferenced by the compiler
  --> tests/ui/needless_borrow.rs:52:11
   |
LL |         x(&b);
   |           ^^ help: change this to: `b`

error: this expression creates a reference which is immediately dereferenced by the compiler
  --> tests/ui/needless_borrow.rs:59:13
   |
LL |     mut_ref(&mut x);
   |             ^^^^^^ help: change this to: `x`

error: this expression creates a reference which is immediately dereferenced by the compiler
  --> tests/ui/needless_borrow.rs:60:13
   |
LL |     mut_ref(&mut &mut x);
   |             ^^^^^^^^^^^ help: change this to: `x`

error: this expression creates a reference which is immediately dereferenced by the compiler
  --> tests/ui/needless_borrow.rs:61:23
   |
LL |     let y: &mut i32 = &mut x;
   |                       ^^^^^^ help: change this to: `x`

error: this expression creates a reference which is immediately dereferenced by the compiler
  --> tests/ui/needless_borrow.rs:62:23
   |
LL |     let y: &mut i32 = &mut &mut x;
   |                       ^^^^^^^^^^^ help: change this to: `x`

error: this expression creates a reference which is immediately dereferenced by the compiler
  --> tests/ui/needless_borrow.rs:71:14
   |
LL |         0 => &mut x,
   |              ^^^^^^ help: change this to: `x`

error: this expression creates a reference which is immediately dereferenced by the compiler
  --> tests/ui/needless_borrow.rs:77:14
   |
LL |         0 => &mut x,
   |              ^^^^^^ help: change this to: `x`

error: this expression borrows a value the compiler would automatically borrow
  --> tests/ui/needless_borrow.rs:89:13
   |
LL |     let _ = (&x).0;
   |             ^^^^ help: change this to: `x`

error: this expression borrows a value the compiler would automatically borrow
  --> tests/ui/needless_borrow.rs:91:22
   |
LL |     let _ = unsafe { (&*x).0 };
   |                      ^^^^^ help: change this to: `(*x)`

error: this expression creates a reference which is immediately dereferenced by the compiler
  --> tests/ui/needless_borrow.rs:101:5
   |
LL |     (&&()).foo();
   |     ^^^^^^ help: change this to: `(&())`

error: this expression creates a reference which is immediately dereferenced by the compiler
  --> tests/ui/needless_borrow.rs:110:5
   |
LL |     (&&5).foo();
   |     ^^^^^ help: change this to: `(&5)`

error: this expression creates a reference which is immediately dereferenced by the compiler
<<<<<<< HEAD
  --> $DIR/needless_borrow.rs:136:23
=======
  --> tests/ui/needless_borrow.rs:136:23
>>>>>>> d554bcad
   |
LL |     let x: (&str,) = (&"",);
   |                       ^^^ help: change this to: `""`

error: this expression borrows a value the compiler would automatically borrow
<<<<<<< HEAD
  --> $DIR/needless_borrow.rs:178:13
=======
  --> tests/ui/needless_borrow.rs:178:13
>>>>>>> d554bcad
   |
LL |             (&self.f)()
   |             ^^^^^^^^^ help: change this to: `(self.f)`

error: this expression borrows a value the compiler would automatically borrow
<<<<<<< HEAD
  --> $DIR/needless_borrow.rs:187:13
=======
  --> tests/ui/needless_borrow.rs:187:13
>>>>>>> d554bcad
   |
LL |             (&mut self.f)()
   |             ^^^^^^^^^^^^^ help: change this to: `(self.f)`

error: this expression borrows a value the compiler would automatically borrow
<<<<<<< HEAD
  --> $DIR/needless_borrow.rs:224:22
=======
  --> tests/ui/needless_borrow.rs:224:22
>>>>>>> d554bcad
   |
LL |         let _ = &mut (&mut { x.u }).x;
   |                      ^^^^^^^^^^^^^^ help: change this to: `{ x.u }`

error: this expression borrows a value the compiler would automatically borrow
<<<<<<< HEAD
  --> $DIR/needless_borrow.rs:231:22
=======
  --> tests/ui/needless_borrow.rs:231:22
>>>>>>> d554bcad
   |
LL |         let _ = &mut (&mut { x.u }).x;
   |                      ^^^^^^^^^^^^^^ help: change this to: `{ x.u }`

error: this expression borrows a value the compiler would automatically borrow
<<<<<<< HEAD
  --> $DIR/needless_borrow.rs:235:22
=======
  --> tests/ui/needless_borrow.rs:235:22
>>>>>>> d554bcad
   |
LL |         let _ = &mut (&mut x.u).x;
   |                      ^^^^^^^^^^ help: change this to: `x.u`

error: this expression borrows a value the compiler would automatically borrow
<<<<<<< HEAD
  --> $DIR/needless_borrow.rs:236:22
=======
  --> tests/ui/needless_borrow.rs:236:22
>>>>>>> d554bcad
   |
LL |         let _ = &mut (&mut { x.u }).x;
   |                      ^^^^^^^^^^^^^^ help: change this to: `{ x.u }`

error: aborting due to 27 previous errors
<|MERGE_RESOLUTION|>--- conflicted
+++ resolved
@@ -122,71 +122,43 @@
    |     ^^^^^ help: change this to: `(&5)`
 
 error: this expression creates a reference which is immediately dereferenced by the compiler
-<<<<<<< HEAD
-  --> $DIR/needless_borrow.rs:136:23
-=======
   --> tests/ui/needless_borrow.rs:136:23
->>>>>>> d554bcad
    |
 LL |     let x: (&str,) = (&"",);
    |                       ^^^ help: change this to: `""`
 
 error: this expression borrows a value the compiler would automatically borrow
-<<<<<<< HEAD
-  --> $DIR/needless_borrow.rs:178:13
-=======
   --> tests/ui/needless_borrow.rs:178:13
->>>>>>> d554bcad
    |
 LL |             (&self.f)()
    |             ^^^^^^^^^ help: change this to: `(self.f)`
 
 error: this expression borrows a value the compiler would automatically borrow
-<<<<<<< HEAD
-  --> $DIR/needless_borrow.rs:187:13
-=======
   --> tests/ui/needless_borrow.rs:187:13
->>>>>>> d554bcad
    |
 LL |             (&mut self.f)()
    |             ^^^^^^^^^^^^^ help: change this to: `(self.f)`
 
 error: this expression borrows a value the compiler would automatically borrow
-<<<<<<< HEAD
-  --> $DIR/needless_borrow.rs:224:22
-=======
   --> tests/ui/needless_borrow.rs:224:22
->>>>>>> d554bcad
    |
 LL |         let _ = &mut (&mut { x.u }).x;
    |                      ^^^^^^^^^^^^^^ help: change this to: `{ x.u }`
 
 error: this expression borrows a value the compiler would automatically borrow
-<<<<<<< HEAD
-  --> $DIR/needless_borrow.rs:231:22
-=======
   --> tests/ui/needless_borrow.rs:231:22
->>>>>>> d554bcad
    |
 LL |         let _ = &mut (&mut { x.u }).x;
    |                      ^^^^^^^^^^^^^^ help: change this to: `{ x.u }`
 
 error: this expression borrows a value the compiler would automatically borrow
-<<<<<<< HEAD
-  --> $DIR/needless_borrow.rs:235:22
-=======
   --> tests/ui/needless_borrow.rs:235:22
->>>>>>> d554bcad
    |
 LL |         let _ = &mut (&mut x.u).x;
    |                      ^^^^^^^^^^ help: change this to: `x.u`
 
 error: this expression borrows a value the compiler would automatically borrow
-<<<<<<< HEAD
-  --> $DIR/needless_borrow.rs:236:22
-=======
   --> tests/ui/needless_borrow.rs:236:22
->>>>>>> d554bcad
    |
 LL |         let _ = &mut (&mut { x.u }).x;
    |                      ^^^^^^^^^^^^^^ help: change this to: `{ x.u }`
