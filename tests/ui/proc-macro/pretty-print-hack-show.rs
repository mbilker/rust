// aux-build:test-macros.rs
// compile-flags: -Z span-debug
// revisions: local remapped
<<<<<<< HEAD
// [remapped]compile-flags: --remap-path-prefix={{src-base}}=remapped

// The remapped paths are not normalized by compiletest.
// normalize-stdout-test: "\\(proc-macro|pretty-print-hack)" -> "/$1"
// normalize-stderr-test: "\\(proc-macro|pretty-print-hack)" -> "/$1"
=======
// [local] no-remap-src-base: The hack should work regardless of remapping.
// [remapped] remap-src-base
>>>>>>> 002dbbea

#![no_std] // Don't load unnecessary hygiene information from std
extern crate std;

#[macro_use] extern crate test_macros;

mod first {
    include!("pretty-print-hack/allsorts-rental-0.5.6/src/lib.rs");
}

mod second {
    include!("pretty-print-hack/rental-0.5.5/src/lib.rs");
}

fn main() {}<|MERGE_RESOLUTION|>--- conflicted
+++ resolved
@@ -1,16 +1,8 @@
 // aux-build:test-macros.rs
 // compile-flags: -Z span-debug
 // revisions: local remapped
-<<<<<<< HEAD
-// [remapped]compile-flags: --remap-path-prefix={{src-base}}=remapped
-
-// The remapped paths are not normalized by compiletest.
-// normalize-stdout-test: "\\(proc-macro|pretty-print-hack)" -> "/$1"
-// normalize-stderr-test: "\\(proc-macro|pretty-print-hack)" -> "/$1"
-=======
 // [local] no-remap-src-base: The hack should work regardless of remapping.
 // [remapped] remap-src-base
->>>>>>> 002dbbea
 
 #![no_std] // Don't load unnecessary hygiene information from std
 extern crate std;
